#python
build/
dist/
__pycache__*
*.pyc
*.pyo
*.key
*.egg-info

# jupyter / ipython
.ipynb_checkpoints
Untitled*.ipynb

# data related dirs
<<<<<<< HEAD
# data/
=======
>>>>>>> e1e6a2ac
tmp_data/
model_weights/
tmp_dir/
weights/

# Unit Tests/Coverage
.coverage
.coverage.*
coverage.xml
*.cover
htmlcov*/
.pytest_cache
.cache
.hypothesis/

# sublime
*.sublime-workspace
sftp*-config.json

# misc
.DS_store

#mypy
.mypy_cache

# Documentation
_build

# _static
_templates

# test checkpoints
checkpoints<|MERGE_RESOLUTION|>--- conflicted
+++ resolved
@@ -12,10 +12,6 @@
 Untitled*.ipynb
 
 # data related dirs
-<<<<<<< HEAD
-# data/
-=======
->>>>>>> e1e6a2ac
 tmp_data/
 model_weights/
 tmp_dir/
