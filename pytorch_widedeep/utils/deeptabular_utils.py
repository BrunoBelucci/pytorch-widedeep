--- conflicted
+++ resolved
@@ -160,14 +160,8 @@
 
         Returns
         -------
-<<<<<<< HEAD
-        List[List[str]]
-            List containing lists of tokens. One list per "_document_"
-
-=======
         pd.DataFrame
             label-encoded dataframe
->>>>>>> 0d956f2b
         """
         return self.fit(df).transform(df)
 
@@ -191,14 +185,8 @@
 
         Returns
         -------
-<<<<<<< HEAD
-        List[List[str]]
-            List containing lists of tokens. One list per "_document_"
-
-=======
         pd.DataFrame
             DataFrame with original categories
->>>>>>> 0d956f2b
         """
         for k, v in self.inverse_encoding_dict.items():
             df[k] = df[k].apply(lambda x: v[x])
