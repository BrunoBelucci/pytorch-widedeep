"""
During the development of the package I realised that there is a typing
inconsistency. The input components of a Wide and Deep model are of type
nn.Module. These change type internally to nn.Sequential. While nn.Sequential
is an instance of nn.Module the oppossite is, of course, not true. This does
not affect any funcionality of the package, but it is something that needs
fixing. However, while fixing is simple (simply define new attributes that
are the nn.Sequential objects), its implications are quite wide within the
package (involves changing a number of tests and tutorials). Therefore, I
will introduce that fix when I do a major release. For now, we live with it.
"""

import warnings

import torch
from torch import nn

from pytorch_widedeep.wdtypes import Dict, List, Tuple, Tensor, Optional
from pytorch_widedeep.models.fds_layer import FDSLayer
from pytorch_widedeep.models._get_activation_fn import get_activation_fn
from pytorch_widedeep.models.tabular.mlp._layers import MLP
from pytorch_widedeep.models.tabular.tabnet.tab_net import TabNetPredLayer

warnings.filterwarnings("default", category=UserWarning)


class WideDeep(nn.Module):
    r"""Main collector class that combines all `wide`, `deeptabular`
    `deeptext` and `deepimage` models.
<<<<<<< HEAD
=======

    Note that all models described so far in this library must be passed to
    the `WideDeep` class once constructed. This is because the models output
    the last layer before the prediction layer. Such prediction layer is
    added by the `WideDeep` class as it collects the components for every
    data mode.
>>>>>>> 0d956f2b

    There are two options to combine these models that correspond to the
    two main architectures that `pytorch-widedeep` can build.

    - Directly connecting the output of the model components to an ouput neuron(s).

    - Adding a `Fully-Connected Head` (FC-Head) on top of the deep models.
      This FC-Head will combine the output form the `deeptabular`, `deeptext` and
      `deepimage` and will be then connected to the output neuron(s).

    Parameters
    ----------
    wide: nn.Module, Optional, default = None
        `Wide` model. This is a linear model where the non-linearities are
        captured via crossed-columns.
    deeptabular: nn.Module, Optional, default = None
        Currently this library implements a number of possible architectures
        for the `deeptabular` component. See the documenation of the
        package.
    deeptext: nn.Module, Optional, default = None
        Currently this library implements a number of possible architectures
        for the `deeptext` component. See the documenation of the
        package.
    deepimage: nn.Module, Optional, default = None
        Currently this library uses `torchvision` and implements a number of
        possible architectures for the `deepimage` component. See the
        documenation of the package.
    head_hidden_dims: List, Optional, default = None
        List with the sizes of the dense layers in the head e.g: [128, 64]
    head_activation: str, default = "relu"
        Activation function for the dense layers in the head. Currently
        `'tanh'`, `'relu'`, `'leaky_relu'` and `'gelu'` are supported
    head_dropout: float, Optional, default = None
        Dropout of the dense layers in the head
    head_batchnorm: bool, default = False
        Boolean indicating whether or not to include batch normalization in
        the dense layers that form the `'rnn_mlp'`
    head_batchnorm_last: bool, default = False
        Boolean indicating whether or not to apply batch normalization to the
        last of the dense layers in the head
    head_linear_first: bool, default = False
        Boolean indicating whether the order of the operations in the dense
        layer. If `True: [LIN -> ACT -> BN -> DP]`. If `False: [BN -> DP ->
        LIN -> ACT]`
    deephead: nn.Module, Optional, default = None
        Alternatively, the user can pass a custom model that will receive the
        output of the deep component. If `deephead` is not None all the
        previous fc-head parameters will be ignored
    enforce_positive: bool, default = False
        Boolean indicating if the output from the final layer must be
        positive. This is important if you are using loss functions with
        non-negative input restrictions, e.g. RMSLE, or if you know your
        predictions are bounded in between 0 and inf
    enforce_positive_activation: str, default = "softplus"
        Activation function to enforce that the final layer has a positive
        output. `'softplus'` or `'relu'` are supported.
    pred_dim: int, default = 1
        Size of the final wide and deep output layer containing the
        predictions. `1` for regression and binary classification or number
        of classes for multiclass classification.
    with_fds: bool, default = False
        Boolean indicating if Feature Distribution Smoothing (FDS) will be
        applied before the final prediction layer. Only available for
        regression problems.
        See [Delving into Deep Imbalanced Regression](https://arxiv.org/abs/2102.09554) for details.

    Other Parameters
    ----------------
    **fds_config: dict, default = None
        Dictionary with the parameters to be used when using Feature
        Distribution Smoothing. Please, see the docs for the `FDSLayer`.
        <br/>
        :information_source: **NOTE**: Feature Distribution Smoothing
<<<<<<< HEAD
         is available when using ONLY a `deeptabular` component
=======
         is available when using **ONLY** a `deeptabular` component
        <br/>
>>>>>>> 0d956f2b
        :information_source: **NOTE**: We consider this feature absolutely
        experimental and we recommend the user to not use it unless the
        corresponding [publication](https://arxiv.org/abs/2102.09554) is
        well understood


    Examples
    --------

    >>> from pytorch_widedeep.models import TabResnet, Vision, BasicRNN, Wide, WideDeep
    >>> embed_input = [(u, i, j) for u, i, j in zip(["a", "b", "c"][:4], [4] * 3, [8] * 3)]
    >>> column_idx = {k: v for v, k in enumerate(["a", "b", "c"])}
    >>> wide = Wide(10, 1)
    >>> deeptabular = TabResnet(blocks_dims=[8, 4], column_idx=column_idx, cat_embed_input=embed_input)
    >>> deeptext = BasicRNN(vocab_size=10, embed_dim=4, padding_idx=0)
    >>> deepimage = Vision()
    >>> model = WideDeep(wide=wide, deeptabular=deeptabular, deeptext=deeptext, deepimage=deepimage)


    :information_source: **NOTE**: It is possible to use custom components to
     build Wide & Deep models. Simply, build them and pass them as the
     corresponding parameters. Note that the custom models MUST return a last
     layer of activations(i.e. not the final prediction) so that  these
     activations are collected by `WideDeep` and combined accordingly. In
     addition, the models MUST also contain an attribute `output_dim` with
     the size of these last layers of activations. See for example
     `pytorch_widedeep.models.tab_mlp.TabMlp`
    """

    def __init__(
        self,
        wide: Optional[nn.Module] = None,
        deeptabular: Optional[nn.Module] = None,
        deeptext: Optional[nn.Module] = None,
        deepimage: Optional[nn.Module] = None,
        deephead: Optional[nn.Module] = None,
        head_hidden_dims: Optional[List[int]] = None,
        head_activation: str = "relu",
        head_dropout: float = 0.1,
        head_batchnorm: bool = False,
        head_batchnorm_last: bool = False,
        head_linear_first: bool = False,
        enforce_positive: bool = False,
        enforce_positive_activation: str = "softplus",
        pred_dim: int = 1,
        with_fds: bool = False,
        **fds_config,
    ):
        super(WideDeep, self).__init__()

        self._check_inputs(
            wide,
            deeptabular,
            deeptext,
            deepimage,
            deephead,
            head_hidden_dims,
            pred_dim,
            with_fds,
        )

        # this attribute will be eventually over-written by the Trainer's
        # device. Acts here as a 'placeholder'.
        self.wd_device: str = None

        # required as attribute just in case we pass a deephead
        self.pred_dim = pred_dim

        # The main 5 components of the wide and deep assemble
        self.wide = wide
        self.deeptabular = deeptabular
        self.deeptext = deeptext
        self.deepimage = deepimage
        self.deephead = deephead
        self.enforce_positive = enforce_positive
        self.with_fds = with_fds

        if self.deeptabular is not None:
            self.is_tabnet = deeptabular.__class__.__name__ == "TabNet"
        else:
            self.is_tabnet = False

        if self.deephead is None and head_hidden_dims is not None:
            self._build_deephead(
                head_hidden_dims,
                head_activation,
                head_dropout,
                head_batchnorm,
                head_batchnorm_last,
                head_linear_first,
            )
        elif self.deephead is not None:
            pass
        else:
            self._add_pred_layer()

        if self.with_fds:
            self.fds_layer = FDSLayer(feature_dim=self.deeptabular.output_dim, **fds_config)  # type: ignore[arg-type]

        if self.enforce_positive:
            self.enf_pos = get_activation_fn(enforce_positive_activation)

    def forward(
        self,
        X: Dict[str, Tensor],
        y: Optional[Tensor] = None,
        epoch: Optional[int] = None,
    ):

        if self.with_fds:
            return self._forward_deep_with_fds(X, y, epoch)

        wide_out = self._forward_wide(X)
        if self.deephead:
            deep = self._forward_deephead(X, wide_out)
        else:
            deep = self._forward_deep(X, wide_out)

        if self.enforce_positive:
            return self.enf_pos(deep)
        else:
            return deep

    def _build_deephead(
        self,
        head_hidden_dims,
        head_activation,
        head_dropout,
        head_batchnorm,
        head_batchnorm_last,
        head_linear_first,
    ):
        deep_dim = 0
        if self.deeptabular is not None:
            deep_dim += self.deeptabular.output_dim
        if self.deeptext is not None:
            deep_dim += self.deeptext.output_dim
        if self.deepimage is not None:
            deep_dim += self.deepimage.output_dim

        head_hidden_dims = [deep_dim] + head_hidden_dims
        self.deephead = MLP(
            head_hidden_dims,
            head_activation,
            head_dropout,
            head_batchnorm,
            head_batchnorm_last,
            head_linear_first,
        )

        self.deephead.add_module(
            "head_out", nn.Linear(head_hidden_dims[-1], self.pred_dim)
        )

    def _add_pred_layer(self):
        # if FDS the FDS Layer already includes the pred layer
        if self.deeptabular is not None and not self.with_fds:
            if self.is_tabnet:
                self.deeptabular = nn.Sequential(
                    self.deeptabular,
                    TabNetPredLayer(self.deeptabular.output_dim, self.pred_dim),
                )
            else:
                self.deeptabular = nn.Sequential(
                    self.deeptabular,
                    nn.Linear(self.deeptabular.output_dim, self.pred_dim),
                )
        if self.deeptext is not None:
            self.deeptext = nn.Sequential(
                self.deeptext, nn.Linear(self.deeptext.output_dim, self.pred_dim)
            )
        if self.deepimage is not None:
            self.deepimage = nn.Sequential(
                self.deepimage, nn.Linear(self.deepimage.output_dim, self.pred_dim)
            )

    def _forward_wide(self, X):
        if self.wide is not None:
            out = self.wide(X["wide"])
        else:
            batch_size = X[list(X.keys())[0]].size(0)
            out = torch.zeros(batch_size, self.pred_dim).to(self.wd_device)

        return out

    def _forward_deephead(self, X, wide_out):
        if self.deeptabular is not None:
            if self.is_tabnet:
                tab_out = self.deeptabular(X["deeptabular"])
                deepside, M_loss = tab_out[0], tab_out[1]
            else:
                deepside = self.deeptabular(X["deeptabular"])
        else:
            deepside = torch.FloatTensor().to(self.wd_device)
        if self.deeptext is not None:
            deepside = torch.cat([deepside, self.deeptext(X["deeptext"])], axis=1)
        if self.deepimage is not None:
            deepside = torch.cat([deepside, self.deepimage(X["deepimage"])], axis=1)

        deephead_out = self.deephead(deepside)
        deepside_out = nn.Linear(deephead_out.size(1), self.pred_dim).to(self.wd_device)

        if self.is_tabnet:
            res = (wide_out.add_(deepside_out(deephead_out)), M_loss)
        else:
            res = wide_out.add_(deepside_out(deephead_out))

        return res

    def _forward_deep(self, X, wide_out):
        if self.deeptabular is not None:
            if self.is_tabnet:
                tab_out, M_loss = self.deeptabular(X["deeptabular"])
                wide_out.add_(tab_out)
            else:
                wide_out.add_(self.deeptabular(X["deeptabular"]))
        if self.deeptext is not None:
            wide_out.add_(self.deeptext(X["deeptext"]))
        if self.deepimage is not None:
            wide_out.add_(self.deepimage(X["deepimage"]))

        if self.is_tabnet:
            res = (wide_out, M_loss)
        else:
            res = wide_out

        return res

    def _forward_deep_with_fds(
        self,
        X: Dict[str, Tensor],
        y: Optional[Tensor] = None,
        epoch: Optional[int] = None,
    ):
        res = self.fds_layer(self.deeptabular(X["deeptabular"]), y, epoch)
        if self.enforce_positive:
            if isinstance(res, Tuple):  # type: ignore[arg-type]
                out = (res[0], self.enf_pos(res[1]))
            else:
                out = self.enf_pos(res)
        else:
            out = res
        return out

    @staticmethod  # noqa: C901
    def _check_inputs(  # noqa: C901
        wide,
        deeptabular,
        deeptext,
        deepimage,
        deephead,
        head_hidden_dims,
        pred_dim,
        with_fds,
    ):

        if wide is not None:
            assert wide.wide_linear.weight.size(1) == pred_dim, (
                "the 'pred_dim' of the wide component ({}) must be equal to the 'pred_dim' "
                "of the deep component and the overall model itself ({})".format(
                    wide.wide_linear.weight.size(1), pred_dim
                )
            )
        if deeptabular is not None and not hasattr(deeptabular, "output_dim"):
            raise AttributeError(
                "deeptabular model must have an 'output_dim' attribute or property. "
                "See pytorch-widedeep.models.deep_text.DeepText"
            )
        if deeptabular is not None:
            is_tabnet = deeptabular.__class__.__name__ == "TabNet"
            has_wide_text_or_image = (
                wide is not None or deeptext is not None or deepimage is not None
            )
            if is_tabnet and has_wide_text_or_image:
                warnings.warn(
                    "'WideDeep' is a model comprised by multiple components and the 'deeptabular'"
                    " component is 'TabNet'. We recommend using 'TabNet' in isolation."
                    " The reasons are: i)'TabNet' uses sparse regularization which partially losses"
                    " its purpose when used in combination with other components."
                    " If you still want to use a multiple component model with 'TabNet',"
                    " consider setting 'lambda_sparse' to 0 during training. ii) The feature"
                    " importances will be computed only for TabNet but the model will comprise multiple"
                    " components. Therefore, such importances will partially lose their 'meaning'.",
                    UserWarning,
                )
        if deeptext is not None and not hasattr(deeptext, "output_dim"):
            raise AttributeError(
                "deeptext model must have an 'output_dim' attribute or property. "
                "See pytorch-widedeep.models.deep_text.DeepText"
            )
        if deepimage is not None and not hasattr(deepimage, "output_dim"):
            raise AttributeError(
                "deepimage model must have an 'output_dim' attribute or property. "
                "See pytorch-widedeep.models.deep_text.DeepText"
            )
        if deephead is not None and head_hidden_dims is not None:
            raise ValueError(
                "both 'deephead' and 'head_hidden_dims' are not None. Use one of the other, but not both"
            )
        if (
            head_hidden_dims is not None
            and not deeptabular
            and not deeptext
            and not deepimage
        ):
            raise ValueError(
                "if 'head_hidden_dims' is not None, at least one deep component must be used"
            )
        if deephead is not None:
            deephead_inp_feat = next(deephead.parameters()).size(1)
            output_dim = 0
            if deeptabular is not None:
                output_dim += deeptabular.output_dim
            if deeptext is not None:
                output_dim += deeptext.output_dim
            if deepimage is not None:
                output_dim += deepimage.output_dim
            assert deephead_inp_feat == output_dim, (
                "if a custom 'deephead' is used its input features ({}) must be equal to "
                "the output features of the deep component ({})".format(
                    deephead_inp_feat, output_dim
                )
            )

        if with_fds and (
            (
                wide is not None
                or deeptext is not None
                or deepimage is not None
                or deephead is not None
            )
            or pred_dim != 1
        ):
            raise ValueError(
                "Feature Distribution Smoothing (FDS) is supported when using only a deeptabular component"
                " and for regression problems."
            )<|MERGE_RESOLUTION|>--- conflicted
+++ resolved
@@ -27,15 +27,12 @@
 class WideDeep(nn.Module):
     r"""Main collector class that combines all `wide`, `deeptabular`
     `deeptext` and `deepimage` models.
-<<<<<<< HEAD
-=======
 
     Note that all models described so far in this library must be passed to
     the `WideDeep` class once constructed. This is because the models output
     the last layer before the prediction layer. Such prediction layer is
     added by the `WideDeep` class as it collects the components for every
     data mode.
->>>>>>> 0d956f2b
 
     There are two options to combine these models that correspond to the
     two main architectures that `pytorch-widedeep` can build.
@@ -109,12 +106,8 @@
         Distribution Smoothing. Please, see the docs for the `FDSLayer`.
         <br/>
         :information_source: **NOTE**: Feature Distribution Smoothing
-<<<<<<< HEAD
-         is available when using ONLY a `deeptabular` component
-=======
          is available when using **ONLY** a `deeptabular` component
         <br/>
->>>>>>> 0d956f2b
         :information_source: **NOTE**: We consider this feature absolutely
         experimental and we recommend the user to not use it unless the
         corresponding [publication](https://arxiv.org/abs/2102.09554) is
