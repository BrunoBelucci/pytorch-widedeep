--- conflicted
+++ resolved
@@ -120,20 +120,10 @@
     ----------
     cat_and_cont_embed: nn.Module
         This is the module that processes the categorical and continuous columns
-<<<<<<< HEAD
-    fttransformer_blks: nn.Sequential
-        Sequence of FTTransformer blocks
-    fttransformer_mlp: nn.Module
-        MLP component in the model
-    output_dim: int
-        The output dimension of the model. This is a required attribute
-        neccesary to build the `WideDeep` class
-=======
     encoder: nn.Module
         Sequence of FTTransformer blocks
     mlp: nn.Module
         MLP component in the model
->>>>>>> 0d956f2b
 
     Examples
     --------
