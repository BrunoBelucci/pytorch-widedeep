import os
import sys
import json
import warnings
from pathlib import Path

import numpy as np
import torch
import torch.nn.functional as F
from tqdm import trange
from scipy.sparse import csc_matrix
from torchmetrics import Metric as TorchMetric
from torch.utils.data import DataLoader
from torch.optim.lr_scheduler import ReduceLROnPlateau

from pytorch_widedeep.losses import ZILNLoss
from pytorch_widedeep.metrics import Metric, MultipleMetrics
from pytorch_widedeep.wdtypes import *  # noqa: F403
from pytorch_widedeep.callbacks import (
    History,
    Callback,
    MetricCallback,
    CallbackContainer,
    LRShedulerCallback,
)
from pytorch_widedeep.dataloaders import DataLoaderDefault
from pytorch_widedeep.initializers import Initializer, MultipleInitializer
from pytorch_widedeep.training._finetune import FineTune
from pytorch_widedeep.utils.general_utils import Alias
from pytorch_widedeep.training._wd_dataset import WideDeepDataset
from pytorch_widedeep.training._trainer_utils import (
    alias_to_loss,
    save_epoch_logs,
    wd_train_val_split,
    print_loss_and_metric,
)
from pytorch_widedeep.models.tabular.tabnet._utils import create_explain_matrix
from pytorch_widedeep.training._multiple_optimizer import MultipleOptimizer
from pytorch_widedeep.training._multiple_transforms import MultipleTransforms
from pytorch_widedeep.training._loss_and_obj_aliases import _ObjectiveToMethod
from pytorch_widedeep.training._multiple_lr_scheduler import (
    MultipleLRScheduler,
)
from pytorch_widedeep.losses import ZILNLoss
from inspect import signature
<<<<<<< HEAD
=======

n_cpus = os.cpu_count()

use_cuda = torch.cuda.is_available()
device = torch.device("cuda" if use_cuda else "cpu")
>>>>>>> 1df49f88


class Trainer:
    r"""Class to set the of attributes that will be used during the
    training process.

    Parameters
    ----------
    model: ``WideDeep``
        An object of class ``WideDeep``
    objective: str
        Defines the objective, loss or cost function.

        Param aliases: ``loss_function``, ``loss_fn``, ``loss``,
        ``cost_function``, ``cost_fn``, ``cost``

        Possible values are:

        - ``binary``, aliases: ``logistic``, ``binary_logloss``, ``binary_cross_entropy``

        - ``binary_focal_loss``

        - ``multiclass``, aliases: ``multi_logloss``, ``cross_entropy``, ``categorical_cross_entropy``,

        - ``multiclass_focal_loss``

        - ``regression``, aliases: ``mse``, ``l2``, ``mean_squared_error``

        - ``mean_absolute_error``, aliases: ``mae``, ``l1``

        - ``mean_squared_log_error``, aliases: ``msle``

        - ``root_mean_squared_error``, aliases:  ``rmse``

        - ``root_mean_squared_log_error``, aliases: ``rmsle``

        - ``zero_inflated_lognormal``, aliases: ``ziln``

        - ``quantile``

        - ``tweedie``
    custom_loss_function: ``nn.Module``. Optional, default = None
        It is possible to pass a custom loss function. See for example
        :class:`pytorch_widedeep.losses.FocalLoss` for the required structure
        of the object or the `Examples
        <https://github.com/jrzaurin/pytorch-widedeep/tree/master/examples>`__
        folder in the repo. Note that if ``custom_loss_function`` is not
        None, ``objective`` must be 'binary', 'multiclass' or 'regression',
        consistent with the loss function
    optimizers: ``Optimzer`` or dict. Optional, default= None
        - An instance of Pytorch's :obj:`Optimizer` object
          (e.g. :obj:`torch.optim.Adam()`) or
        - a dictionary where there keys are the model components (i.e.
          `'wide'`, `'deeptabular'`, `'deeptext'`, `'deepimage'` and/or `'deephead'`)  and
          the values are the corresponding optimizers. If multiple optimizers are used
          the  dictionary **MUST** contain an optimizer per model component.

        if no optimizers are passed it will default to :obj:`Adam` for all
        model components
    lr_schedulers: ``LRScheduler`` or dict. Optional, default=None
        - An instance of Pytorch's :obj:`LRScheduler` object (e.g
          :obj:`torch.optim.lr_scheduler.StepLR(opt, step_size=5)`) or
        - a dictionary where there keys are the model componenst (i.e. `'wide'`,
          `'deeptabular'`, `'deeptext'`, `'deepimage'` and/or `'deephead'`) and the
          values are the corresponding learning rate schedulers.
    initializers: ``Initializer`` or dict. Optional, default=None
        - An instance of an `Initializer`` object see :obj:`pytorch-widedeep.initializers` or
        - a dictionary where there keys are the model components (i.e. `'wide'`,
          `'deeptabular'`, `'deeptext'`, `'deepimage'` and/or `'deephead'`)
          and the values are the corresponding initializers.
    transforms: List. Optional, default=None
        List with :obj:`torchvision.transforms` to be applied to the image
        component of the model (i.e. ``deepimage``) See `torchvision
        transforms
        <https://pytorch.org/docs/stable/torchvision/transforms.html>`_.
    callbacks: List. Optional, default=None
        List with :obj:`Callback` objects. The three callbacks available in
        :obj:`pytorch-widedeep` are: :obj:`LRHistory`, :obj:`ModelCheckpoint`
        and :obj:`EarlyStopping`. The :obj:`History` and
        the :obj:`LRShedulerCallback` callbacks are used by default. This
        can also be a custom callback as long as the object of
        type :obj:`Callback`. See
        :obj:`pytorch_widedeep.callbacks.Callback` or the examples folder
        in the repo
    metrics: List. Optional, default=None
        - List of objects of type :obj:`Metric`. Metrics available are:
          :obj:`Accuracy`, :obj:`Precision`, :obj:`Recall`, :obj:`FBetaScore`,
          `F1Score` and `R2Score`. This can also be a custom metric as long
          as it is an object of type :obj:`Metric`. See
          :obj:`pytorch_widedeep.metrics.Metric` or the examples folder in the
          repo
        - List of objects of type :obj:`torchmetrics.Metric`. This can be any
          metric from torchmetrics library `Examples
          <https://torchmetrics.readthedocs.io/en/latest/references/modules.html#
          classification-metrics>`_. This can also be a custom metric as long as
          it is an object of type :obj:`Metric`. See `the instructions
          <https://torchmetrics.readthedocs.io/en/latest/>`_.
    verbose: int, default=1
        Verbosity level. If set to 0 nothing will be printed during training
    seed: int, default=1
        Random seed to be used internally for train/test split

    Attributes
    ----------
    cyclic_lr: bool
        Attribute that indicates if any of the lr_schedulers is cyclic_lr
        (i.e. :obj:`CyclicLR` or
        :obj:`OneCycleLR`). See `Pytorch schedulers
        <https://pytorch.org/docs/stable/optim.html>`_.
    feature_importance: dict
        dict where the keys are the column names and the values are the
        corresponding feature importances. This attribute will only exist
        if the ``deeptabular`` component is a Tabnet model

    Examples
    --------
    >>> import torch
    >>> from torchvision.transforms import ToTensor
    >>>
    >>> # wide deep imports
    >>> from pytorch_widedeep.callbacks import EarlyStopping, LRHistory
    >>> from pytorch_widedeep.initializers import KaimingNormal, KaimingUniform, Normal, Uniform
    >>> from pytorch_widedeep.models import TabResnet, Vision, BasicRNN, Wide, WideDeep
    >>> from pytorch_widedeep import Trainer
    >>>
    >>> embed_input = [(u, i, j) for u, i, j in zip(["a", "b", "c"][:4], [4] * 3, [8] * 3)]
    >>> column_idx = {k: v for v, k in enumerate(["a", "b", "c"])}
    >>> wide = Wide(10, 1)
    >>>
    >>> # build the model
    >>> deeptabular = TabResnet(blocks_dims=[8, 4], column_idx=column_idx, cat_embed_input=embed_input)
    >>> deeptext = BasicRNN(vocab_size=10, embed_dim=4, padding_idx=0)
    >>> deepimage = Vision()
    >>> model = WideDeep(wide=wide, deeptabular=deeptabular, deeptext=deeptext, deepimage=deepimage)
    >>>
    >>> # set optimizers and schedulers
    >>> wide_opt = torch.optim.Adam(model.wide.parameters())
    >>> deep_opt = torch.optim.AdamW(model.deeptabular.parameters())
    >>> text_opt = torch.optim.Adam(model.deeptext.parameters())
    >>> img_opt = torch.optim.AdamW(model.deepimage.parameters())
    >>>
    >>> wide_sch = torch.optim.lr_scheduler.StepLR(wide_opt, step_size=5)
    >>> deep_sch = torch.optim.lr_scheduler.StepLR(deep_opt, step_size=3)
    >>> text_sch = torch.optim.lr_scheduler.StepLR(text_opt, step_size=5)
    >>> img_sch = torch.optim.lr_scheduler.StepLR(img_opt, step_size=3)
    >>>
    >>> optimizers = {"wide": wide_opt, "deeptabular": deep_opt, "deeptext": text_opt, "deepimage": img_opt}
    >>> schedulers = {"wide": wide_sch, "deeptabular": deep_sch, "deeptext": text_sch, "deepimage": img_sch}
    >>>
    >>> # set initializers and callbacks
    >>> initializers = {"wide": Uniform, "deeptabular": Normal, "deeptext": KaimingNormal, "deepimage": KaimingUniform}
    >>> transforms = [ToTensor]
    >>> callbacks = [LRHistory(n_epochs=4), EarlyStopping]
    >>>
    >>> # set the trainer
    >>> trainer = Trainer(model, objective="regression", initializers=initializers, optimizers=optimizers,
    ... lr_schedulers=schedulers, callbacks=callbacks, transforms=transforms)
    """

    @Alias(  # noqa: C901
        "objective",
        ["loss_function", "loss_fn", "loss", "cost_function", "cost_fn", "cost"],
    )
    def __init__(
        self,
        model: WideDeep,
        objective: str,
        custom_loss_function: Optional[Module] = None,
        optimizers: Optional[Union[Optimizer, Dict[str, Optimizer]]] = None,
        lr_schedulers: Optional[Union[LRScheduler, Dict[str, LRScheduler]]] = None,
        initializers: Optional[Union[Initializer, Dict[str, Initializer]]] = None,
        transforms: Optional[List[Transforms]] = None,
        callbacks: Optional[List[Callback]] = None,
        metrics: Optional[Union[List[Metric], List[TorchMetric]]] = None,
        verbose: int = 1,
        seed: int = 1,
        **kwargs,
    ):

        self._check_inputs(
            model, objective, optimizers, lr_schedulers, custom_loss_function
        )
        self.device, self.num_workers = self._set_device_and_num_workers(**kwargs)

        # initialize early_stop. If EarlyStopping Callback is used it will
        # take care of it
        self.early_stop = False
        self.verbose = verbose
        self.seed = seed

        self.model = model
        if self.model.is_tabnet:
            self.lambda_sparse = kwargs.get("lambda_sparse", 1e-3)
            self.reducing_matrix = create_explain_matrix(self.model)
        self.model.to(self.device)

        self.objective = objective
        self.method = _ObjectiveToMethod.get(objective)
        if self.model.fds and self.method != "regression":
            raise ValueError(
                "Feature Distribution Smooting can be used only with regressor"
            )
        # initialize early_stop. If EarlyStopping Callback is used it will
        # take care of it
        self.early_stop = False

        self.loss_fn = self._set_loss_fn(
            objective, class_weight, custom_loss_function, alpha, gamma
        )
        self._initialize(initializers)
        self.loss_fn = self._set_loss_fn(objective, custom_loss_function, **kwargs)
        self.optimizer = self._set_optimizer(optimizers)
        self.lr_scheduler = self._set_lr_scheduler(lr_schedulers, **kwargs)
        self.transforms = self._set_transforms(transforms)
        self._set_callbacks_and_metrics(callbacks, metrics)

    @Alias("finetune", "warmup")  # noqa: C901
    def fit(
        self,
        X_wide: Optional[np.ndarray] = None,
        X_tab: Optional[np.ndarray] = None,
        X_text: Optional[np.ndarray] = None,
        X_img: Optional[np.ndarray] = None,
        X_train: Optional[Dict[str, np.ndarray]] = None,
        X_val: Optional[Dict[str, np.ndarray]] = None,
        val_split: Optional[float] = None,
        target: Optional[np.ndarray] = None,
        n_epochs: int = 1,
        validation_freq: int = 1,
        batch_size: int = 32,
        custom_dataloader: Union[DataLoader, None] = None,
        finetune: bool = False,
        stop_after_finetuning: bool = False,
        **kwargs,
    ):
        r"""Fit method.

        The input datasets can be passed either directly via numpy arrays
        (``X_wide``, ``X_tab``, ``X_text`` or ``X_img``) or alternatively, in
        dictionaries (``X_train`` or ``X_val``).

        Parameters
        ----------
        X_wide: np.ndarray, Optional. default=None
            Input for the ``wide`` model component.
            See :class:`pytorch_widedeep.preprocessing.WidePreprocessor`
        X_tab: np.ndarray, Optional. default=None
            Input for the ``deeptabular`` model component.
            See :class:`pytorch_widedeep.preprocessing.TabPreprocessor`
        X_text: np.ndarray, Optional. default=None
            Input for the ``deeptext`` model component.
            See :class:`pytorch_widedeep.preprocessing.TextPreprocessor`
        X_img : np.ndarray, Optional. default=None
            Input for the ``deepimage`` model component.
            See :class:`pytorch_widedeep.preprocessing.ImagePreprocessor`
        X_train: Dict, Optional. default=None
            The training dataset can also be passed in a dictionary. Keys are
            `X_wide`, `'X_tab'`, `'X_text'`, `'X_img'` and `'target'`. Values
            are the corresponding matrices.
        X_val: Dict, Optional. default=None
            The validation dataset can also be passed in a dictionary. Keys
            are `X_wide`, `'X_tab'`, `'X_text'`, `'X_img'` and `'target'`.
            Values are the corresponding matrices.
        val_split: float, Optional. default=None
            train/val split fraction
        target: np.ndarray, Optional. default=None
            target values
        n_epochs: int, default=1
            number of epochs
        validation_freq: int, default=1
            epochs validation frequency
        batch_size: int, default=32
            batch size
        custom_dataloader: ``DataLoader``, Optional, default=None
            object of class ``torch.utils.data.DataLoader``. Available
            predefined dataloaders are in ``pytorch-widedeep.dataloaders``.If
            ``None``, a standard torch ``DataLoader`` is used.
        finetune: bool, default=False
            param alias: ``warmup``

            fine-tune individual model components. This functionality can also
            be used to 'warm-up' individual components before the joined
            training starts, and hence its alias. See the Examples folder in
            the repo for more details

            ``pytorch_widedeep`` implements 3 fine-tune routines.

            - fine-tune all trainable layers at once. This routine is is
              inspired by the work of Howard & Sebastian Ruder 2018 in their
              `ULMfit paper <https://arxiv.org/abs/1801.06146>`_. Using a
              Slanted Triangular learing (see `Leslie N. Smith paper
              <https://arxiv.org/pdf/1506.01186.pdf>`_), the process is the
              following: `i`) the learning rate will gradually increase for
              10% of the training steps from max_lr/10 to max_lr. `ii`) It
              will then gradually decrease to max_lr/10 for the remaining 90%
              of the steps. The optimizer used in the process is ``Adam``.

            and two gradual fine-tune routines, where only certain layers are
            trained at a time.

            - The so called `Felbo` gradual fine-tune rourine, based on the the
              Felbo et al., 2017 `DeepEmoji paper <https://arxiv.org/abs/1708.00524>`_.
            - The `Howard` routine based on the work of Howard & Sebastian Ruder 2018 in their
              `ULMfit paper <https://arxiv.org/abs/1801.06146>`_.

            For details on how these routines work, please see the Examples
            section in this documentation and the `Examples
            <https://github.com/jrzaurin/pytorch-widedeep/tree/master/examples>`__
            folder in the repo.
        stop_after_finetuning: bool, default = False
            Boolean indicating if the process should stop after finetunning or
            finetune and then continue the training.

        Examples
        --------

        For a series of comprehensive examples please, see the `Examples
        <https://github.com/jrzaurin/pytorch-widedeep/tree/master/examples>`__
        folder in the repo

        For completion, here we include some `"fabricated"` examples, i.e.
        these assume you have already built a model and instantiated a
        ``Trainer``, that is ready to fit

        .. code-block:: python

            # Ex 1. using train input arrays directly and no validation
            trainer.fit(X_wide=X_wide, X_tab=X_tab, target=target, n_epochs=10, batch_size=256)


        .. code-block:: python

            # Ex 2: using train input arrays directly and validation with val_split
            trainer.fit(X_wide=X_wide, X_tab=X_tab, target=target, n_epochs=10, batch_size=256, val_split=0.2)


        .. code-block:: python

            # Ex 3: using train dict and val_split
            X_train = {'X_wide': X_wide, 'X_tab': X_tab, 'target': y}
            trainer.fit(X_train, n_epochs=10, batch_size=256, val_split=0.2)


        .. code-block:: python

            # Ex 4: validation using training and validation dicts
            X_train = {'X_wide': X_wide_tr, 'X_tab': X_tab_tr, 'target': y_tr}
            X_val = {'X_wide': X_wide_val, 'X_tab': X_tab_val, 'target': y_val}
            trainer.fit(X_train=X_train, X_val=X_val n_epochs=10, batch_size=256)
        """

        self.batch_size = batch_size
        train_set, eval_set = wd_train_val_split(
            self.seed,
            self.method,
            X_wide,
            X_tab,
            X_text,
            X_img,
            X_train,
            X_val,
            val_split,
            target,
        )
        if isinstance(custom_dataloader, type):
            if issubclass(custom_dataloader, DataLoader):
                train_loader = custom_dataloader(
                    dataset=train_set,
                    batch_size=batch_size,
                    num_workers=self.num_workers,
                    **kwargs,
                )
            else:
                NotImplementedError(
                    "Custom DataLoader must be a subclass of "
                    "torch.utils.data.DataLoader, please see the "
                    "pytorch documentation or examples in "
                    "pytorch_widedeep.dataloaders"
                )
        else:
            train_loader = DataLoaderDefault(
                dataset=train_set, batch_size=batch_size, num_workers=self.num_workers
            )
        train_steps = len(train_loader)
        if eval_set is not None:
            eval_loader = DataLoader(
                dataset=eval_set,
                batch_size=batch_size,
                num_workers=self.num_workers,
                shuffle=False,
            )
            eval_steps = len(eval_loader)

        if finetune:
            self._finetune(train_loader, **kwargs)
            if stop_after_finetuning:
                print("Fine-tuning finished")
                return
            else:
                if self.verbose:
                    print(
                        "Fine-tuning (or warmup) of individual components completed. "
                        "Training the whole model for {} epochs".format(n_epochs)
                    )

        self.callback_container.on_train_begin(
            {"batch_size": batch_size, "train_steps": train_steps, "n_epochs": n_epochs}
        )
        for epoch in range(n_epochs):
            epoch_logs: Dict[str, float] = {}
            self.callback_container.on_epoch_begin(epoch, logs=epoch_logs)

            self.train_running_loss = 0.0
            with trange(train_steps, disable=self.verbose != 1) as t:
                for batch_idx, train_data in zip(t, train_loader):
                    t.set_description("epoch %i" % (epoch + 1))
                    if getattr(train_loader, "lds", False) == True:
                        data, targett, weight = train_data
                    else:
                        data, targett = train_data
                        weight = None
                    train_score, train_loss = self._train_step(
                        data, targett, batch_idx, weight, epoch
                    )
                    print_loss_and_metric(t, train_loss, train_score)
                    self.callback_container.on_batch_end(batch=batch_idx)
            epoch_logs = save_epoch_logs(epoch_logs, train_loss, train_score, "train")

            on_epoch_end_metric = None
            if eval_set is not None and epoch % validation_freq == (
                validation_freq - 1
            ):
                self.callback_container.on_eval_begin()
                self.valid_running_loss = 0.0
                with trange(eval_steps, disable=self.verbose != 1) as v:
                    for i, eval_data in zip(v, eval_loader):
                        v.set_description("valid")
                        if getattr(eval_loader, "lds", False) == True:
                            data, targett, weight = eval_data
                        else:
                            data, targett = eval_data
                            weight = None
                        val_score, val_loss = self._eval_step(data, targett, i)
                        print_loss_and_metric(v, val_loss, val_score)
                epoch_logs = save_epoch_logs(epoch_logs, val_loss, val_score, "val")

                if self.reducelronplateau:
                    if self.reducelronplateau_criterion == "loss":
                        on_epoch_end_metric = val_loss
                    else:
                        on_epoch_end_metric = val_score[
                            self.reducelronplateau_criterion
                        ]

            self.callback_container.on_epoch_end(epoch, epoch_logs, on_epoch_end_metric)

            if self.early_stop:
                self.callback_container.on_train_end(epoch_logs)
                break

            if self.model.fds:
                encodings, labels = [], []
                with torch.no_grad():
                    with trange(train_steps, disable=self.verbose != 1) as t:
                        for data, targett, weight in train_loader:
                            y, deeptab_features = self._fds_step(
                                data, targett, weight, epoch
                            )
                            encodings.extend(
                                deeptab_features.data.squeeze().cpu().numpy()
                            )
                            labels.extend(y.data.squeeze().cpu().numpy())
                encodings, labels = (
                    torch.from_numpy(np.vstack(encodings)).to(device),
                    torch.from_numpy(np.hstack(labels)).to(device),
                )
                self.model.FDS.update_last_epoch_stats(epoch)
                self.model.FDS.update_running_stats(encodings, labels, epoch)

        self.callback_container.on_train_end(epoch_logs)
        if self.model.is_tabnet:
            self._compute_feature_importance(train_loader)
        self._restore_best_weights()
        self.model.train()

    def predict(  # type: ignore[return]
        self,
        X_wide: Optional[np.ndarray] = None,
        X_tab: Optional[np.ndarray] = None,
        X_text: Optional[np.ndarray] = None,
        X_img: Optional[np.ndarray] = None,
        X_test: Optional[Dict[str, np.ndarray]] = None,
        batch_size: int = 256,
    ) -> np.ndarray:
        r"""Returns the predictions

        The input datasets can be passed either directly via numpy arrays
        (``X_wide``, ``X_tab``, ``X_text`` or ``X_img``) or alternatively, in
        a dictionary (``X_test``)


        Parameters
        ----------
        X_wide: np.ndarray, Optional. default=None
            Input for the ``wide`` model component.
            See :class:`pytorch_widedeep.preprocessing.WidePreprocessor`
        X_tab: np.ndarray, Optional. default=None
            Input for the ``deeptabular`` model component.
            See :class:`pytorch_widedeep.preprocessing.TabPreprocessor`
        X_text: np.ndarray, Optional. default=None
            Input for the ``deeptext`` model component.
            See :class:`pytorch_widedeep.preprocessing.TextPreprocessor`
        X_img : np.ndarray, Optional. default=None
            Input for the ``deepimage`` model component.
            See :class:`pytorch_widedeep.preprocessing.ImagePreprocessor`
        X_test: Dict, Optional. default=None
            The test dataset can also be passed in a dictionary. Keys are
            `X_wide`, `'X_tab'`, `'X_text'`, `'X_img'` and `'target'`. Values
            are the corresponding matrices.
        batch_size: int, default = 256
            If a trainer is used to predict after having trained a model, the
            ``batch_size`` needs to be defined as it will not be defined as
            the :obj:`Trainer` is instantiated
        """
        preds_l = self._predict(X_wide, X_tab, X_text, X_img, X_test, batch_size)
        if self.method == "regression":
            return np.vstack(preds_l).squeeze(1)
        if self.method == "binary":
            preds = np.vstack(preds_l).squeeze(1)
            return (preds > 0.5).astype("int")
        if self.method == "qregression":
            return np.vstack(preds_l)
        if self.method == "multiclass":
            preds = np.vstack(preds_l)
            return np.argmax(preds, 1)  # type: ignore[return-value]

    def _predict_ziln(self, preds: Tensor) -> Tensor:
        """Calculates predicted mean of zero inflated lognormal logits.
        Adjusted implementaion of `code
        <https://github.com/google/lifetime_value/blob/master/lifetime_value/zero_inflated_lognormal.py>`
        Arguments:
            preds: [batch_size, 3] tensor of logits.
        Returns:
            ziln_preds: [batch_size, 1] tensor of predicted mean.
        """
        positive_probs = torch.sigmoid(preds[..., :1])
        loc = preds[..., 1:2]
        scale = F.softplus(preds[..., 2:])
        ziln_preds = positive_probs * torch.exp(loc + 0.5 * torch.square(scale))
        return ziln_preds

    def predict_uncertainty(  # type: ignore[return]
        self,
        X_wide: Optional[np.ndarray] = None,
        X_tab: Optional[np.ndarray] = None,
        X_text: Optional[np.ndarray] = None,
        X_img: Optional[np.ndarray] = None,
        X_test: Optional[Dict[str, np.ndarray]] = None,
        batch_size: int = 256,
        uncertainty_granularity=1000,
    ) -> np.ndarray:
        r"""Returns the predicted ucnertainty of the model for the test dataset
        using a Monte Carlo method during which dropout layers are activated
        in the evaluation/prediction phase and each sample is predicted N
        times (``uncertainty_granularity`` times).

        This is based on `'Gal Y. & Ghahramani Z., 2016, Dropout as a Bayesian
        Approximation: Representing Model Uncertainty in Deep Learning'`,
        Proceedings of the 33rd International Conference on Machine Learning

        Parameters
        ----------
        X_wide: np.ndarray, Optional. default=None
            Input for the ``wide`` model component.
            See :class:`pytorch_widedeep.preprocessing.WidePreprocessor`
        X_tab: np.ndarray, Optional. default=None
            Input for the ``deeptabular`` model component.
            See :class:`pytorch_widedeep.preprocessing.TabPreprocessor`
        X_text: np.ndarray, Optional. default=None
            Input for the ``deeptext`` model component.
            See :class:`pytorch_widedeep.preprocessing.TextPreprocessor`
        X_img : np.ndarray, Optional. default=None
            Input for the ``deepimage`` model component.
            See :class:`pytorch_widedeep.preprocessing.ImagePreprocessor`
        X_test: Dict, Optional. default=None
            The test dataset can also be passed in a dictionary. Keys are
            `X_wide`, `'X_tab'`, `'X_text'`, `'X_img'` and `'target'`. Values
            are the corresponding matrices.
        batch_size: int, default = 256
            If a trainer is used to predict after having trained a model, the
            ``batch_size`` needs to be defined as it will not be defined as
            the :obj:`Trainer` is instantiated
        uncertainty_granularity: int default = 1000
            number of times the model does prediction for each sample if uncertainty
            is set to True

        Returns
        -------
            - if ``method == regression``, it will return an array with `{max, min, mean, stdev}`
              values for each sample.
            - if ``method == binary`` it will return an array with
              `{mean_cls_0_prob, mean_cls_1_prob, predicted_cls}` for each sample.
            - if ``method == multiclass`` it will return an array with
              `{mean_cls_0_prob, mean_cls_1_prob, mean_cls_2_prob, ... , predicted_cls}` values for each sample.

        """
        preds_l = self._predict(
            X_wide,
            X_tab,
            X_text,
            X_img,
            X_test,
            batch_size,
            uncertainty_granularity,
            uncertainty=True,
        )
        preds = np.vstack(preds_l)
        samples_num = int(preds.shape[0] / uncertainty_granularity)
        if self.method == "regression":
            preds = preds.squeeze(1)
            preds = preds.reshape((uncertainty_granularity, samples_num))
            return np.array(
                (
                    preds.max(axis=0),
                    preds.min(axis=0),
                    preds.mean(axis=0),
                    preds.std(axis=0),
                )
            ).T
        if self.method == "qregression":
            raise ValueError(
                "Currently predict_uncertainty is not supported for qregression method"
            )
        if self.method == "binary":
            preds = preds.squeeze(1)
            preds = preds.reshape((uncertainty_granularity, samples_num))
            preds = preds.mean(axis=0)
            probs = np.zeros([preds.shape[0], 3])
            probs[:, 0] = 1 - preds
            probs[:, 1] = preds
            return probs
        if self.method == "multiclass":
            preds = preds.reshape(uncertainty_granularity, samples_num, preds.shape[1])
            preds = preds.mean(axis=0)
            preds = np.hstack((preds, np.vstack(np.argmax(preds, 1))))
            return preds

    def predict_proba(  # type: ignore[return]
        self,
        X_wide: Optional[np.ndarray] = None,
        X_tab: Optional[np.ndarray] = None,
        X_text: Optional[np.ndarray] = None,
        X_img: Optional[np.ndarray] = None,
        X_test: Optional[Dict[str, np.ndarray]] = None,
        batch_size: int = 256,
    ) -> np.ndarray:
        r"""Returns the predicted probabilities for the test dataset for  binary
        and multiclass methods

        The input datasets can be passed either directly via numpy arrays
        (``X_wide``, ``X_tab``, ``X_text`` or ``X_img``) or alternatively, in
        a dictionary (``X_test``)

        Parameters
        ----------
        X_wide: np.ndarray, Optional. default=None
            Input for the ``wide`` model component.
            See :class:`pytorch_widedeep.preprocessing.WidePreprocessor`
        X_tab: np.ndarray, Optional. default=None
            Input for the ``deeptabular`` model component.
            See :class:`pytorch_widedeep.preprocessing.TabPreprocessor`
        X_text: np.ndarray, Optional. default=None
            Input for the ``deeptext`` model component.
            See :class:`pytorch_widedeep.preprocessing.TextPreprocessor`
        X_img : np.ndarray, Optional. default=None
            Input for the ``deepimage`` model component.
            See :class:`pytorch_widedeep.preprocessing.ImagePreprocessor`
        X_test: Dict, Optional. default=None
            The test dataset can also be passed in a dictionary. Keys are
            `X_wide`, `'X_tab'`, `'X_text'`, `'X_img'` and `'target'`. Values
            are the corresponding matrices.
        batch_size: int, default = 256
            If a trainer is used to predict after having trained a model, the
            ``batch_size`` needs to be defined as it will not be defined as
            the :obj:`Trainer` is instantiated
        """

        preds_l = self._predict(X_wide, X_tab, X_text, X_img, X_test, batch_size)
        if self.method == "binary":
            preds = np.vstack(preds_l).squeeze(1)
            probs = np.zeros([preds.shape[0], 2])
            probs[:, 0] = 1 - preds
            probs[:, 1] = preds
            return probs
        if self.method == "multiclass":
            return np.vstack(preds_l)

    def get_embeddings(
        self, col_name: str, cat_encoding_dict: Dict[str, Dict[str, int]]
    ) -> Dict[str, np.ndarray]:  # pragma: no cover
        r"""Returns the learned embeddings for the categorical features passed through
        ``deeptabular``.

        .. note:: This function will be deprecated in the next relase. Please consider
            using ``Tab2Vec`` instead.

        This method is designed to take an encoding dictionary in the same
        format as that of the :obj:`LabelEncoder` Attribute in the class
        :obj:`TabPreprocessor`. See
        :class:`pytorch_widedeep.preprocessing.TabPreprocessor` and
        :class:`pytorch_widedeep.utils.dense_utils.LabelEncder`.

        Parameters
        ----------
        col_name: str,
            Column name of the feature we want to get the embeddings for
        cat_encoding_dict: Dict
            Dictionary where the keys are the name of the column for which we
            want to retrieve the embeddings and the values are also of type
            Dict. These Dict values have keys that are the categories for that
            column and the values are the corresponding numberical encodings

            e.g.: {'column': {'cat_0': 1, 'cat_1': 2, ...}}

        Examples
        --------

        For a series of comprehensive examples please, see the `Examples
        <https://github.com/jrzaurin/pytorch-widedeep/tree/master/examples>`__
        folder in the repo

        For completion, here we include a `"fabricated"` example, i.e.
        assuming we have already trained the model, that we have the
        categorical encodings in a dictionary name ``encoding_dict``, and that
        there is a column called `'education'`:

        .. code-block:: python

            trainer.get_embeddings(col_name="education", cat_encoding_dict=encoding_dict)
        """
        warnings.warn(
            "'get_embeddings' will be deprecated in the next release. "
            "Please consider using 'Tab2vec' instead",
            DeprecationWarning,
        )
        for n, p in self.model.named_parameters():
            if "embed_layers" in n and col_name in n:
                embed_mtx = p.cpu().data.numpy()
        encoding_dict = cat_encoding_dict[col_name]
        inv_encoding_dict = {v: k for k, v in encoding_dict.items()}
        cat_embed_dict = {}
        for idx, value in inv_encoding_dict.items():
            cat_embed_dict[value] = embed_mtx[idx]
        return cat_embed_dict

    def explain(self, X_tab: np.ndarray, save_step_masks: bool = False):
        """
        if the ``deeptabular`` component is a :obj:`Tabnet` model, returns the
        aggregated feature importance for each instance (or observation) in
        the ``X_tab`` array. If ``save_step_masks`` is set to ``True``, the
        masks per step will also be returned.

        Parameters
        ----------
        X_tab: np.ndarray
            Input array corresponding **only** to the deeptabular component
        save_step_masks: bool
            Boolean indicating if the masks per step will be returned

        Returns
        -------
        res: np.ndarray, Tuple
            Array or Tuple of two arrays with the corresponding aggregated
            feature importance and the masks per step if ``save_step_masks``
            is set to ``True``
        """
        loader = DataLoader(
            dataset=WideDeepDataset(**{"X_tab": X_tab}),
            batch_size=self.batch_size,
            num_workers=self.num_workers,
            shuffle=False,
        )

        self.model.eval()
        tabnet_backbone = list(self.model.deeptabular.children())[0]

        m_explain_l = []
        for batch_nb, data in enumerate(loader):
            X = data["deeptabular"].to(self.device)
            M_explain, masks = tabnet_backbone.forward_masks(X)  # type: ignore[operator]
            m_explain_l.append(
                csc_matrix.dot(M_explain.cpu().detach().numpy(), self.reducing_matrix)
            )
            if save_step_masks:
                for key, value in masks.items():
                    masks[key] = csc_matrix.dot(
                        value.cpu().detach().numpy(), self.reducing_matrix
                    )
                if batch_nb == 0:
                    m_explain_step = masks
                else:
                    for key, value in masks.items():
                        m_explain_step[key] = np.vstack([m_explain_step[key], value])

        m_explain_agg = np.vstack(m_explain_l)
        m_explain_agg_norm = m_explain_agg / m_explain_agg.sum(axis=1)[:, np.newaxis]

        res = (
            (m_explain_agg_norm, m_explain_step)
            if save_step_masks
            else np.vstack(m_explain_agg_norm)
        )

        return res

    def save(
        self,
        path: str,
        save_state_dict: bool = False,
        model_filename: str = "wd_model.pt",
    ):
        r"""Saves the model, training and evaluation history, and the
        ``feature_importance`` attribute (if the ``deeptabular`` component is a
        Tabnet model) to disk

        The ``Trainer`` class is built so that it 'just' trains a model. With
        that in mind, all the torch related parameters (such as optimizers,
        learning rate schedulers, initializers, etc) have to be defined
        externally and then passed to the ``Trainer``. As a result, the
        ``Trainer`` does not generate any attribute or additional data
        products that need to be saved other than the ``model`` object itself,
        which can be saved as any other torch model (e.g. ``torch.save(model,
        path)``).

        The exception is Tabnet. If the ``deeptabular`` component is a Tabnet
        model, an attribute (a dict) called ``feature_importance`` will be
        created at the end of the training process. Therefore, a ``save``
        method was created that will save the feature importance dictionary
        to a json file and, since we are here, the model weights, training
        history and learning rate history.

        Parameters
        ----------
        path: str
            path to the directory where the model and the feature importance
            attribute will be saved.
        save_state_dict: bool, default = False
            Boolean indicating whether to save directly the model or the
            model's state dictionary
        model_filename: str, Optional, default = "wd_model.pt"
            filename where the model weights will be store
        """

        save_dir = Path(path)
        history_dir = save_dir / "history"
        history_dir.mkdir(exist_ok=True, parents=True)

        # the trainer is run with the History Callback by default
        with open(history_dir / "train_eval_history.json", "w") as teh:
            json.dump(self.history, teh)  # type: ignore[attr-defined]

        has_lr_history = any(
            [clbk.__class__.__name__ == "LRHistory" for clbk in self.callbacks]
        )
        if self.lr_scheduler is not None and has_lr_history:
            with open(history_dir / "lr_history.json", "w") as lrh:
                json.dump(self.lr_history, lrh)  # type: ignore[attr-defined]

        model_path = save_dir / model_filename
        if save_state_dict:
            torch.save(self.model.state_dict(), model_path)
        else:
            torch.save(self.model, model_path)

        if self.model.is_tabnet:
            with open(save_dir / "feature_importance.json", "w") as fi:
                json.dump(self.feature_importance, fi)

    def _restore_best_weights(self):
        already_restored = any(
            [
                (
                    callback.__class__.__name__ == "EarlyStopping"
                    and callback.restore_best_weights
                )
                for callback in self.callback_container.callbacks
            ]
        )
        if already_restored:
            pass
        else:
            for callback in self.callback_container.callbacks:
                if callback.__class__.__name__ == "ModelCheckpoint":
                    if callback.save_best_only:
                        if self.verbose:
                            print(
                                f"Model weights restored to best epoch: {callback.best_epoch + 1}"
                            )
                        self.model.load_state_dict(callback.best_state_dict)
                    else:
                        if self.verbose:
                            print(
                                "Model weights after training corresponds to the those of the "
                                "final epoch which might not be the best performing weights. Use"
                                "the 'ModelCheckpoint' Callback to restore the best epoch weights."
                            )

    def _finetune(self, loader: DataLoader, **kwargs):  # pragma: no cover  # noqa: C901
        r"""
        Simple wrap-up to individually fine-tune model components
        """
        if self.model.deephead is not None:
            raise ValueError(
                "Currently warming up is only supported without a fully connected 'DeepHead'"
            )

        if "warmup_epochs" in kwargs:
            kwargs["finetune_epochs"] = kwargs.pop("warmup_epochs")
        if "warmup_max_lr" in kwargs:
            kwargs["finetune_max_lr"] = kwargs.pop("warmup_max_lr")

        n_epochs = kwargs.get("finetune_epochs", 5)
        max_lr = kwargs.get("finetune_max_lr", 0.01)

        routine = kwargs.get("routine", "howard")

        deeptabular_gradual = kwargs.get("deeptabular_gradual", False)
        deeptabular_layers = kwargs.get("deeptabular_layers", None)
        deeptabular_max_lr = kwargs.get("deeptabular_max_lr", 0.01)

        deeptext_gradual = kwargs.get("deeptext_gradual", False)
        deeptext_layers = kwargs.get("deeptext_layers", None)
        deeptext_max_lr = kwargs.get("deeptext_max_lr", 0.01)

        deepimage_gradual = kwargs.get("deepimage_gradual", False)
        deepimage_layers = kwargs.get("deepimage_layers", None)
        deepimage_max_lr = kwargs.get("deepimage_max_lr", 0.01)

        finetuner = FineTune(self.loss_fn, self.metric, self.method, self.verbose)
        if self.model.wide:
            finetuner.finetune_all(self.model.wide, "wide", loader, n_epochs, max_lr)

        if self.model.deeptabular:
            if deeptabular_gradual:
                finetuner.finetune_gradual(
                    self.model.deeptabular,
                    "deeptabular",
                    loader,
                    deeptabular_max_lr,
                    deeptabular_layers,
                    routine,
                )
            else:
                finetuner.finetune_all(
                    self.model.deeptabular, "deeptabular", loader, n_epochs, max_lr
                )

        if self.model.deeptext:
            if deeptext_gradual:
                finetuner.finetune_gradual(
                    self.model.deeptext,
                    "deeptext",
                    loader,
                    deeptext_max_lr,
                    deeptext_layers,
                    routine,
                )
            else:
                finetuner.finetune_all(
                    self.model.deeptext, "deeptext", loader, n_epochs, max_lr
                )

        if self.model.deepimage:
            if deepimage_gradual:
                finetuner.finetune_gradual(
                    self.model.deepimage,
                    "deepimage",
                    loader,
                    deepimage_max_lr,
                    deepimage_layers,
                    routine,
                )
            else:
                finetuner.finetune_all(
                    self.model.deepimage, "deepimage", loader, n_epochs, max_lr
                )

    def _fds_step(
        self,
        data: Dict[str, Tensor],
        target: Tensor,
        weight: Union[None, Tensor],
        epoch,
    ):
<<<<<<< HEAD
=======
        self.model.train()
        X = {k: v.cuda() for k, v in data.items()} if use_cuda else data
        y = (
            target.view(-1, 1).float()
            if self.method not in ["multiclass", "qregression"]
            else target
        )
        y = y.to(device)
        _, deeptab_features = self.model(X, y, epoch)
        return y, deeptab_features

    def _train_step(
        self,
        data: Dict[str, Tensor],
        target: Tensor,
        batch_idx: int,
        weight: Union[None, Tensor],
        epoch,
    ):
>>>>>>> 1df49f88
        self.model.train()
        X = {k: v.cuda() for k, v in data.items()} if use_cuda else data
        y = (
            target.view(-1, 1).float()
            if self.method not in ["multiclass", "qregression"]
            else target
        )
        y = y.to(device)
        _, deeptab_features = self.model(X, y, epoch)
        return y, deeptab_features

    def _train_step(
        self,
        data: Dict[str, Tensor],
        target: Tensor,
        batch_idx: int,
        weight: Union[None, Tensor],
        epoch,
    ):
        self.model.train()
        X = {k: v.to(self.device) for k, v in data.items()}
        y = (
            target.view(-1, 1).float()
            if self.method not in ["multiclass", "qregression"]
            else target
        )
        y = y.to(self.device)

        self.optimizer.zero_grad()
        if self.model.fds:
            y_pred, _ = self.model(X, y, epoch)
        else:
            y_pred = self.model(X)
        if self.model.is_tabnet:
            loss = self.loss_fn(y_pred[0], y) - self.lambda_sparse * y_pred[1]
            score = self._get_score(y_pred[0], y)
        else:
            if weight is not None:
                if "weight" in signature(self.loss_fn.forward).parameters:
                    loss = self.loss_fn(y_pred, y, weight=weight)
                else:
                    warnings.warn(
                        """You are using weightening of target values with loss
                        function that does not support it""",
                        UserWarning,
                    )
                    loss = self.loss_fn(y_pred, y)
            else:
                loss = self.loss_fn(y_pred, y)
            score = self._get_score(y_pred, y)
        # TODO raise exception if the loss is exploding with non scaled target values
        loss.backward()
        self.optimizer.step()

        self.train_running_loss += loss.item()
        avg_loss = self.train_running_loss / (batch_idx + 1)

        return score, avg_loss

    def _eval_step(self, data: Dict[str, Tensor], target: Tensor, batch_idx: int):

        self.model.eval()
        with torch.no_grad():
            X = {k: v.to(self.device) for k, v in data.items()}
            y = (
                target.view(-1, 1).float()
                if self.method not in ["multiclass", "qregression"]
                else target
            )
            y = y.to(self.device)

            y_pred = self.model(X)
            if self.model.is_tabnet:
                loss = self.loss_fn(y_pred[0], y) - self.lambda_sparse * y_pred[1]
                score = self._get_score(y_pred[0], y)
            else:
                score = self._get_score(y_pred, y)
                loss = self.loss_fn(y_pred, y)

            self.valid_running_loss += loss.item()
            avg_loss = self.valid_running_loss / (batch_idx + 1)

        return score, avg_loss

    def _get_score(self, y_pred, y):
        if self.metric is not None:
            if self.method == "regression":
                score = self.metric(y_pred, y)
            if self.method == "binary":
                score = self.metric(torch.sigmoid(y_pred), y)
            if self.method == "qregression":
                score = self.metric(y_pred, y)
            if self.method == "multiclass":
                score = self.metric(F.softmax(y_pred, dim=1), y)
            return score
        else:
            return None

    def _compute_feature_importance(self, loader: DataLoader):
        self.model.eval()
        tabnet_backbone = list(self.model.deeptabular.children())[0]
        feat_imp = np.zeros((tabnet_backbone.embed_and_cont_dim))  # type: ignore[arg-type]
        for loader_data in loader:
            if getattr(loader, "lds", False) == True:
                data, target, weight = loader_data
            else:
                data, target = loader_data
                weight = None
            X = data["deeptabular"].to(device)
            y = target.view(-1, 1).float() if self.method != "multiclass" else target
            y = y.to(device)
            M_explain, masks = tabnet_backbone.forward_masks(X)  # type: ignore[operator]
            feat_imp += M_explain.sum(dim=0).cpu().detach().numpy()

        feat_imp = csc_matrix.dot(feat_imp, self.reducing_matrix)
        feat_imp = feat_imp / np.sum(feat_imp)

        self.feature_importance = {
            k: v for k, v in zip(tabnet_backbone.column_idx.keys(), feat_imp)  # type: ignore[operator, union-attr]
        }

    def _predict(  # noqa: C901
        self,
        X_wide: Optional[np.ndarray] = None,
        X_tab: Optional[np.ndarray] = None,
        X_text: Optional[np.ndarray] = None,
        X_img: Optional[np.ndarray] = None,
        X_test: Optional[Dict[str, np.ndarray]] = None,
        batch_size: int = 256,
        uncertainty_granularity=1000,
        uncertainty: bool = False,
        quantiles: bool = False,
    ) -> List:
        r"""Private method to avoid code repetition in predict and
        predict_proba. For parameter information, please, see the .predict()
        method documentation
        """
        if X_test is not None:
            test_set = WideDeepDataset(**X_test)
        else:
            load_dict = {}
            if X_wide is not None:
                load_dict = {"X_wide": X_wide}
            if X_tab is not None:
                load_dict.update({"X_tab": X_tab})
            if X_text is not None:
                load_dict.update({"X_text": X_text})
            if X_img is not None:
                load_dict.update({"X_img": X_img})
            test_set = WideDeepDataset(**load_dict)

        if not hasattr(self, "batch_size"):
            self.batch_size = batch_size

        test_loader = DataLoader(
            dataset=test_set,
            batch_size=self.batch_size,
            num_workers=self.num_workers,
            shuffle=False,
        )
        test_steps = (len(test_loader.dataset) // test_loader.batch_size) + 1  # type: ignore[arg-type]

        self.model.eval()
        preds_l = []

        if uncertainty:
            for m in self.model.modules():
                if m.__class__.__name__.startswith("Dropout"):
                    m.train()
            prediction_iters = uncertainty_granularity
        else:
            prediction_iters = 1

        with torch.no_grad():
            with trange(uncertainty_granularity, disable=uncertainty is False) as t:
                for i, k in zip(t, range(prediction_iters)):
                    t.set_description("predict_UncertaintyIter")

                    with trange(
                        test_steps, disable=self.verbose != 1 or uncertainty is True
                    ) as tt:
                        for j, data in zip(tt, test_loader):

                            tt.set_description("predict")
                            X = {k: v.to(self.device) for k, v in data.items()}
                            preds = (
                                self.model(X)
                                if not self.model.is_tabnet
                                else self.model(X)[0]
                            )
                            if self.method == "binary":
                                preds = torch.sigmoid(preds)
                            if self.method == "multiclass":
                                preds = F.softmax(preds, dim=1)
                            if self.method == "regression" and isinstance(
                                self.loss_fn, ZILNLoss
                            ):
                                preds = self._predict_ziln(preds)
                            preds = preds.cpu().data.numpy()
                            preds_l.append(preds)
        self.model.train()
        return preds_l

    def _initialize(self, initializers):
        if initializers is not None:
            if isinstance(initializers, Dict):
                self.initializer = MultipleInitializer(
                    initializers, verbose=self.verbose
                )
                self.initializer.apply(self.model)
            elif isinstance(initializers, type):
                self.initializer = initializers()
                self.initializer(self.model)
            elif isinstance(initializers, Initializer):
                self.initializer = initializers
                self.initializer(self.model)

    def _set_loss_fn(self, objective, custom_loss_function, **kwargs):

        class_weight = (
            torch.tensor(kwargs["class_weight"]).to(self.device)
            if "class_weight" in kwargs
            else None
        )

        if custom_loss_function is not None:
            return custom_loss_function
        elif (
            self.method not in ["regression", "qregression"]
            and "focal_loss" not in objective
        ):
            return alias_to_loss(objective, weight=class_weight)
        elif "focal_loss" in objective:
            alpha = kwargs.get("alpha", 0.25)
            gamma = kwargs.get("gamma", 2.0)
            return alias_to_loss(objective, alpha=alpha, gamma=gamma)
        else:
            return alias_to_loss(objective)

    def _set_optimizer(self, optimizers):
        if optimizers is not None:
            if isinstance(optimizers, Optimizer):
                optimizer: Union[Optimizer, MultipleOptimizer] = optimizers
            elif isinstance(optimizers, Dict):
                opt_names = list(optimizers.keys())
                mod_names = [n for n, c in self.model.named_children()]
                for layer in ["pred_layer", "FDS", "FDS_dropout"]:
                    try:
                        mod_names.remove(layer)
                    except ValueError:
                        pass
                for mn in mod_names:
                    assert mn in opt_names, "No optimizer found for {}".format(mn)
                optimizer = MultipleOptimizer(optimizers)
        else:
            optimizer = torch.optim.Adam(self.model.parameters())  # type: ignore
        return optimizer

    def _set_reduce_on_plateau_criterion(
        self, lr_schedulers, reducelronplateau_criterion
    ):

        self.reducelronplateau = False

        if isinstance(lr_schedulers, Dict):
            for _, scheduler in lr_schedulers.items():
                if isinstance(scheduler, ReduceLROnPlateau):
                    self.reducelronplateau = True
        elif isinstance(lr_schedulers, ReduceLROnPlateau):
            self.reducelronplateau = True

        if self.reducelronplateau and not reducelronplateau_criterion:
            UserWarning(
                "The learning rate scheduler of at least one of the model components is of type "
                "ReduceLROnPlateau. The step method in this scheduler requires a 'metrics' param "
                "that can be either the validation loss or the validation metric. Please, when "
                "instantiating the Trainer, specify which quantity will be tracked using "
                "reducelronplateau_criterion = 'loss' (default) or reducelronplateau_criterion = 'metric'"
            )
        else:
            self.reducelronplateau_criterion = "loss"

    def _set_lr_scheduler(self, lr_schedulers, **kwargs):

        # ReduceLROnPlateau is special
        reducelronplateau_criterion = kwargs.get("reducelronplateau_criterion", None)

        self._set_reduce_on_plateau_criterion(
            lr_schedulers, reducelronplateau_criterion
        )

        if lr_schedulers is not None:

            if isinstance(lr_schedulers, LRScheduler) or isinstance(
                lr_schedulers, ReduceLROnPlateau
            ):
                lr_scheduler = lr_schedulers
                cyclic_lr = "cycl" in lr_scheduler.__class__.__name__.lower()
            else:
                lr_scheduler = MultipleLRScheduler(lr_schedulers)
                scheduler_names = [
                    sc.__class__.__name__.lower()
                    for _, sc in lr_scheduler._schedulers.items()
                ]
                cyclic_lr = any(["cycl" in sn for sn in scheduler_names])
        else:
            lr_scheduler, cyclic_lr = None, False

        self.cyclic_lr = cyclic_lr

        return lr_scheduler

    @staticmethod
    def _set_transforms(transforms):
        if transforms is not None:
            return MultipleTransforms(transforms)()
        else:
            return None

    def _set_callbacks_and_metrics(self, callbacks, metrics):
        self.callbacks: List = [History(), LRShedulerCallback()]
        if callbacks is not None:
            for callback in callbacks:
                if isinstance(callback, type):
                    callback = callback()
                self.callbacks.append(callback)
        if metrics is not None:
            self.metric = MultipleMetrics(metrics)
            self.callbacks += [MetricCallback(self.metric)]
        else:
            self.metric = None
        self.callback_container = CallbackContainer(self.callbacks)
        self.callback_container.set_model(self.model)
        self.callback_container.set_trainer(self)

    @staticmethod
    def _check_inputs(
        model, objective, optimizers, lr_schedulers, custom_loss_function, **kwargs
    ):

        if _ObjectiveToMethod.get(objective) == "multiclass" and model.pred_dim == 1:
            raise ValueError(
                "This is a multiclass classification problem but the size of the output layer"
                " is set to 1. Please, set the 'pred_dim' param equal to the number of classes "
                " when instantiating the 'WideDeep' class"
            )

        if isinstance(optimizers, Dict):
            if lr_schedulers is not None and not isinstance(lr_schedulers, Dict):
                raise ValueError(
                    "''optimizers' and 'lr_schedulers' must have consistent type: "
                    "(Optimizer and LRScheduler) or (Dict[str, Optimizer] and Dict[str, LRScheduler]) "
                    "Please, read the documentation or see the examples for more details"
                )

        if custom_loss_function is not None and objective not in [
            "binary",
            "multiclass",
            "regression",
        ]:
            raise ValueError(
                "If 'custom_loss_function' is not None, 'objective' must be 'binary' "
                "'multiclass' or 'regression', consistent with the loss function"
            )

    @staticmethod
    def _set_device_and_num_workers(**kwargs):

        # Important note for Mac users: Since python 3.8, the multiprocessing
        # library start method changed from 'fork' to 'spawn'. This affects the
        # data-loaders, which will not run in parallel.
        default_num_workers = (
            0
            if sys.platform == "darwin" and sys.version_info.minor > 7
            else os.cpu_count()
        )
        default_device = torch.device("cuda" if torch.cuda.is_available() else "cpu")
        device = kwargs.get("device", default_device)
        num_workers = kwargs.get("num_workers", default_num_workers)
        return device, num_workers<|MERGE_RESOLUTION|>--- conflicted
+++ resolved
@@ -43,14 +43,11 @@
 )
 from pytorch_widedeep.losses import ZILNLoss
 from inspect import signature
-<<<<<<< HEAD
-=======
 
 n_cpus = os.cpu_count()
 
 use_cuda = torch.cuda.is_available()
 device = torch.device("cuda" if use_cuda else "cpu")
->>>>>>> 1df49f88
 
 
 class Trainer:
@@ -1045,8 +1042,6 @@
         weight: Union[None, Tensor],
         epoch,
     ):
-<<<<<<< HEAD
-=======
         self.model.train()
         X = {k: v.cuda() for k, v in data.items()} if use_cuda else data
         y = (
@@ -1066,7 +1061,6 @@
         weight: Union[None, Tensor],
         epoch,
     ):
->>>>>>> 1df49f88
         self.model.train()
         X = {k: v.cuda() for k, v in data.items()} if use_cuda else data
         y = (
